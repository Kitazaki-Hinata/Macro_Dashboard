--- conflicted
+++ resolved
@@ -233,22 +233,6 @@
             logging.error(f"Failed to create .env file at path: {path}, since {e}")
 
     def clear_logs(self):
-<<<<<<< HEAD
-        base_path = os.path.abspath(os.path.dirname(__file__))
-        log_dir = os.path.join(base_path, "..", "logs")
-        log_name_list = [
-            "debug_worker.log",
-            "error_worker.log",
-            "info_gui.log",
-            "info_worker.log",
-            "warning_worker.log"
-        ]
-        for name in log_name_list:
-            log_file_path = os.path.join(log_dir, name)
-            with open(log_file_path, 'w'):
-                pass
-            self._append_console("Log file cleared successfully")
-=======
         # 1) 清空 GUI 控件中的日志内容
         try:
             if hasattr(self.main_window, 'console_area') and self.main_window.console_area is not None:
@@ -273,7 +257,6 @@
         except Exception:
             # 如果 _append_console 依赖 console_area 已被清空，不再强制写入
             pass
->>>>>>> 439600de
 
     '''NOTE PAGE SLOTS METHODS'''
     def note_add_extra_page(self):
