'''
主窗口的设置与控件信号
启动窗口请前往main.py文件
'''


from gui import *
from PySide6.QtWidgets import QFrame, QHBoxLayout, QLabel, QToolButton, QSizePolicy, QWidget
from PySide6.QtGui import QIcon
from PySide6.QtCore import QSize, QEvent, Qt, QPoint, QObject
from .ui_function import UiFunctions  # 修改: 添加对UiFunctions的导入

class mainWindow(QMainWindow, Ui_MainWindow):
    # 明确声明拖动状态的类型，避免“类型未知”
    _dragging: bool
    _drag_offset: QPoint
    def __init__(self):
        super().__init__()
        # 由Qt Designer生成的setupUi未提供类型注解，Pylance会报告参数类型未知，这里忽略类型检查
        self.setupUi(self)  # type: ignore

        # ============== 自定义标题栏与无边框窗口 ==============
        try:
            # 去除系统标题栏（使用 Qt6 命名空间的枚举）
            self.setWindowFlags(self.windowFlags() | Qt.WindowType.FramelessWindowHint)
        except Exception:
            pass

        # 构建自定义标题栏（放在右侧主区域顶部）
        try:
            self.title_bar = QFrame(self.frame)
            self.title_bar.setObjectName("title_bar")
            self.title_bar.setFixedHeight(36)
            self.title_bar.setStyleSheet(
                "#title_bar { background-color: #252526; }\n"
                "#title_label { color: #90b6e7; font-weight: 600; padding-left: 8px; }\n"
                "QToolButton { background-color: #252526; border: 0; border-radius: 9px; color: #90b6e7; }\n"
                "QToolButton:hover { background-color: #33363a; }\n"
                "QToolButton:pressed { background-color: #90b6e7; color: #252526; }\n"
            )

            hbox = QHBoxLayout(self.title_bar)
            hbox.setContentsMargins(8, 0, 8, 0)
            hbox.setSpacing(6)

            self.title_label = QLabel(self.title_bar)
            self.title_label.setObjectName("title_label")
            self.title_label.setText("Macro Data Dashboard")
            hbox.addWidget(self.title_label)

            spacer = QWidget(self.title_bar)
            spacer.setSizePolicy(QSizePolicy.Policy.Expanding, QSizePolicy.Policy.Preferred)
            hbox.addWidget(spacer)

            self.btn_min = QToolButton(self.title_bar)
            self.btn_min.setIcon(QIcon(":/svg/svg/minimize.svg"))
            self.btn_min.setIconSize(QSize(16, 16))
            self.btn_min.setFixedSize(28, 24)
            self.btn_min.setToolTip("Minimize")
            try:
                self.btn_min.setCursor(Qt.CursorShape.PointingHandCursor)
            except Exception:
                pass
            hbox.addWidget(self.btn_min)

            self.btn_max = QToolButton(self.title_bar)
            self.btn_max.setIcon(QIcon(":/svg/svg/expand.svg"))
            self.btn_max.setIconSize(QSize(16, 16))
            self.btn_max.setFixedSize(28, 24)
            self.btn_max.setToolTip("Maximize / Restore")
            try:
                self.btn_max.setCursor(Qt.CursorShape.PointingHandCursor)
            except Exception:
                pass
            hbox.addWidget(self.btn_max)

            self.btn_close = QToolButton(self.title_bar)
            self.btn_close.setIcon(QIcon(":/svg/svg/close.svg"))
            self.btn_close.setIconSize(QSize(16, 16))
            self.btn_close.setFixedSize(28, 24)
            self.btn_close.setToolTip("Close")
            try:
                self.btn_close.setCursor(Qt.CursorShape.PointingHandCursor)
            except Exception:
                pass
            hbox.addWidget(self.btn_close)

            # 图标回退：若图标不可用则显示文本
            try:
                if self.btn_min.icon().isNull():
                    self.btn_min.setText("–")
                if self.btn_max.icon().isNull():
                    self.btn_max.setText("□")
                if self.btn_close.icon().isNull():
                    self.btn_close.setText("×")
            except Exception:
                pass

            # 在标题栏与内容之间插入一个容器，避免其他控件覆盖标题栏
            self._title_container = QFrame(self.frame)
            self._title_container.setFrameShape(QFrame.Shape.NoFrame)
            vbox = QHBoxLayout(self._title_container)
            vbox.setContentsMargins(0, 0, 0, 0)
            vbox.setSpacing(0)
            vbox.addWidget(self.title_bar)

            # 将标题容器插入到右侧主区域顶部（stackedWidget 之前）
            self.verticalLayout_2.insertWidget(0, self._title_container)
            # 确保层级正确：标题容器在上，页面内容在下
            try:
                self._title_container.raise_()
                self.stackedWidget.lower()
            except Exception:
                pass
            # 确保标题栏有独立背景并在最上层
            try:
                self.title_bar.setAttribute(Qt.WidgetAttribute.WA_StyledBackground, True)  # type: ignore[attr-defined]
            except Exception:
                pass
            self.title_bar.raise_()

            # 信号连接
            self.btn_min.clicked.connect(self.showMinimized)
            self.btn_max.clicked.connect(self._toggle_max_restore)
            self.btn_close.clicked.connect(self.close)

            # 拖动支持：在 title_bar 上安装事件过滤器
            self._dragging = False
            self._drag_offset = QPoint(0, 0)
            self.title_bar.installEventFilter(self)
        except Exception:
            pass

        # create instances
        self.ui_functions = UiFunctions(self)  # type: ignore[arg-type]

        # 避免 QTabWidget 的滚动箭头(>)出现在右上角遮挡标题栏按钮
        try:
            if hasattr(self, "tab_window"):
                self.tab_window.setUsesScrollButtons(False)
                # 强制 tab 条靠左贴边，减少右上角空位
                self.tab_window.setElideMode(Qt.TextElideMode.ElideRight)
                self.tab_window.setTabBarAutoHide(False)
                # 如存在 corner 控件（> 按钮等），移除可见性
                corner = self.tab_window.cornerWidget()
                if corner:
                    corner.setVisible(False)
                # 移除 Top 两侧 cornerWidget
                _empty1 = QWidget()
                _empty1.setFixedSize(0, 0)
                self.tab_window.setCornerWidget(_empty1, Qt.Corner.TopRightCorner)
                _empty2 = QWidget()
                _empty2.setFixedSize(0, 0)
                self.tab_window.setCornerWidget(_empty2, Qt.Corner.TopLeftCorner)
                # 样式隐藏 scroller 与 QToolButton（避免 '>' 按钮出现）
                ss = (self.tab_window.styleSheet() or "") + "\nQTabBar::scroller { width: 0px; }\nQTabBar QToolButton { width: 0px; height: 0px; margin: 0; padding: 0; }\n"
                self.tab_window.setStyleSheet(ss)
        except Exception:
            pass

        # left menu btn signal connection
        self.one_page_btn.clicked.connect(self.left_bar_button_slot)
        self.four_page_btn.clicked.connect(self.left_bar_button_slot)
        self.table_btn.clicked.connect(self.left_bar_button_slot)
        self.note_btn.clicked.connect(self.left_bar_button_slot)
        self.settings_btn.clicked.connect(self.left_bar_button_slot)
        self.setWindowIcon(QIcon(":/png/png/ico.png"))
        # settings signals
        # 点击api确认按钮保存输入的API
        self.api_save_btn.clicked.connect(self.ui_functions.settings_api_save)

<<<<<<< HEAD
        # set window gui
        self.setWindowIcon(QIcon(":/png/png/ico.png"))
=======


>>>>>>> 2ec73295

    def left_bar_button_slot(self):
        '''left bar btn clicked slot, when click, change page (stack)'''
        btn = self.sender()
        btn_name = btn.objectName()

        # show stack pages
        if btn_name == "one_page_btn":
            self.stackedWidget.setCurrentWidget(self.page_one_container)
            self.one_page_btn.setStyleSheet("icon: url(:/png/png/one.png);\nicon-size: 20px 20px;")
        if btn_name == "four_page_btn":
            self.stackedWidget.setCurrentWidget(self.page_four_container)
        if btn_name == "table_btn":
            self.stackedWidget.setCurrentWidget(self.page_table_container)
        if btn_name == "note_btn":
            self.stackedWidget.setCurrentWidget(self.page_note_container)
        if btn_name == "settings_btn":
            self.stackedWidget.setCurrentWidget(self.page_settings_container)
            # 进入设置页时刷新 .env 到输入框
            try:
                self.ui_functions.settings_api_load()
            except Exception:
                pass
            

    # ============== 自定义标题栏：最大化/还原与拖动 ==============
    def _toggle_max_restore(self):
        try:
            if self.isMaximized():
                self.showNormal()
                # 还原图标
                from PySide6.QtGui import QIcon
                self.btn_max.setIcon(QIcon(":/svg/svg/expand.svg"))
            else:
                self.showMaximized()
                from PySide6.QtGui import QIcon
                self.btn_max.setIcon(QIcon(":/svg/svg/fold.svg"))
        except Exception:
            pass

    def eventFilter(self, obj: QObject, event: QEvent) -> bool:  # type: ignore[override]
        try:
            if obj is getattr(self, "title_bar", None):
                if event.type() == QEvent.Type.MouseButtonDblClick:  # type: ignore[attr-defined]
                    self._toggle_max_restore()
                    return True
                if event.type() == QEvent.Type.MouseButtonPress:  # type: ignore[attr-defined]
                    try:
                        if event.button() == Qt.MouseButton.LeftButton:  # type: ignore[attr-defined]
                            self._dragging = True
                            try:
                                pos = event.globalPosition().toPoint()  # type: ignore[attr-defined]
                            except Exception:
                                pos = event.globalPos()  # type: ignore[attr-defined]
                            self._drag_offset = pos - self.frameGeometry().topLeft()
                            return True
                    except Exception:
                        pass
                    return True
                if event.type() == QEvent.Type.MouseMove and getattr(self, "_dragging", False):  # type: ignore[attr-defined]
                    try:
                        try:
                            pos = event.globalPosition().toPoint()  # type: ignore[attr-defined]
                        except Exception:
                            pos = event.globalPos()  # type: ignore[attr-defined]
                        self.move(pos - self._drag_offset)  # type: ignore[arg-type]
                    except Exception:
                        pass
                    return True
                if event.type() == QEvent.Type.MouseButtonRelease:  # type: ignore[attr-defined]
                    self._dragging = False
                    return True
        except Exception:
            pass
        return super().eventFilter(obj, event)  # type: ignore[arg-type]<|MERGE_RESOLUTION|>--- conflicted
+++ resolved
@@ -169,13 +169,10 @@
         # 点击api确认按钮保存输入的API
         self.api_save_btn.clicked.connect(self.ui_functions.settings_api_save)
 
-<<<<<<< HEAD
+
         # set window gui
         self.setWindowIcon(QIcon(":/png/png/ico.png"))
-=======
-
-
->>>>>>> 2ec73295
+
 
     def left_bar_button_slot(self):
         '''left bar btn clicked slot, when click, change page (stack)'''
