{
  "one_chart_settings": {
    "first_data": {
      "data_name": "ECI_Employment_Cost_index",
      "time_lags": 4,
      "color": "#90b6e7"
    },
    "second_data": {
      "data_name": "Part_Time_Job_Population",
      "time_lags": 0,
      "color": "#EE5C88"
    },
    "third_data": {
      "data_name": "Michigan_Consumer_Sentiment",
      "time_lags": 0,
      "color": "#F6B7D0"
    }
  },
  "four_chart_settings": {
    "first_data": {
      "data_name": "Core_CPI_Not_Seasonally_Adjusted",
      "color": "#90b6e7"
    },
    "second_data": {
      "data_name": "Nominal_GDP",
      "color": "#90b6e7"
    },
    "third_data": {
      "data_name": "ECI_Manufacture",
      "color": "#90b6e7"
    },
    "fourth_data": {
      "data_name": "CPI_Seasonally_Adjusted",
      "color": "#90b6e7"
    }
  },
  "table_settings": {
    "table_name": ""
  },
<<<<<<< HEAD
  "recent_update_time": "2025-09-15 18:17:03"
=======
  "recent_update_time": "2025-09-15 17:57:52"
>>>>>>> e4dc3bfa
}<|MERGE_RESOLUTION|>--- conflicted
+++ resolved
@@ -2,7 +2,7 @@
   "one_chart_settings": {
     "first_data": {
       "data_name": "ECI_Employment_Cost_index",
-      "time_lags": 4,
+      "time_lags": 0,
       "color": "#90b6e7"
     },
     "second_data": {
@@ -37,9 +37,5 @@
   "table_settings": {
     "table_name": ""
   },
-<<<<<<< HEAD
-  "recent_update_time": "2025-09-15 18:17:03"
-=======
   "recent_update_time": "2025-09-15 17:57:52"
->>>>>>> e4dc3bfa
 }